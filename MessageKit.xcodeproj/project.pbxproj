// !$*UTF8*$!
{
	archiveVersion = 1;
	classes = {
	};
	objectVersion = 46;
	objects = {

/* Begin PBXBuildFile section */
		372F6AEF1F36C61000B57FBD /* AvatarViewTests.swift in Sources */ = {isa = PBXBuildFile; fileRef = 372F6AEE1F36C61000B57FBD /* AvatarViewTests.swift */; };
		376AD1861F4259270083072A /* MessagesDisplayDataSourceTests.swift in Sources */ = {isa = PBXBuildFile; fileRef = 376AD1851F4259270083072A /* MessagesDisplayDataSourceTests.swift */; };
<<<<<<< HEAD
		38C57C811F9AEACF0043CC03 /* InputItem.swift in Sources */ = {isa = PBXBuildFile; fileRef = 38C57C7F1F9AEACF0043CC03 /* InputItem.swift */; };
		38C57C821F9AEACF0043CC03 /* InputManager.swift in Sources */ = {isa = PBXBuildFile; fileRef = 38C57C801F9AEACF0043CC03 /* InputManager.swift */; };
=======
		38C57C791F9AE3E50043CC03 /* SeparatorLine.swift in Sources */ = {isa = PBXBuildFile; fileRef = 38C57C781F9AE3E50043CC03 /* SeparatorLine.swift */; };
		38C57C7C1F9AE4890043CC03 /* InputStackView.swift in Sources */ = {isa = PBXBuildFile; fileRef = 38C57C7B1F9AE4870043CC03 /* InputStackView.swift */; };
>>>>>>> 576991dd
		88916B2D1CF0DF2F00469F91 /* MessageKit.framework in Frameworks */ = {isa = PBXBuildFile; fileRef = 88916B221CF0DF2F00469F91 /* MessageKit.framework */; };
		88916B451CF0DF5900469F91 /* MessageKitTests.swift in Sources */ = {isa = PBXBuildFile; fileRef = 88916B431CF0DF5900469F91 /* MessageKitTests.swift */; };
		B0C8D99B1F73076B000A86E4 /* MessageKitAssets.bundle in Resources */ = {isa = PBXBuildFile; fileRef = B0C8D99A1F73076B000A86E4 /* MessageKitAssets.bundle */; };
		B7A03F181F86682C006AEF79 /* MessagesCollectionViewFlowLayout.swift in Sources */ = {isa = PBXBuildFile; fileRef = B7A03F161F86682C006AEF79 /* MessagesCollectionViewFlowLayout.swift */; };
		B7A03F191F86682C006AEF79 /* MessagesCollectionViewLayoutAttributes.swift in Sources */ = {isa = PBXBuildFile; fileRef = B7A03F171F86682C006AEF79 /* MessagesCollectionViewLayoutAttributes.swift */; };
		B7A03F251F866895006AEF79 /* NSConstraintLayoutSet.swift in Sources */ = {isa = PBXBuildFile; fileRef = B7A03F1A1F866895006AEF79 /* NSConstraintLayoutSet.swift */; };
		B7A03F261F866895006AEF79 /* MessageKitDateFormatter.swift in Sources */ = {isa = PBXBuildFile; fileRef = B7A03F1B1F866895006AEF79 /* MessageKitDateFormatter.swift */; };
		B7A03F271F866895006AEF79 /* Avatar.swift in Sources */ = {isa = PBXBuildFile; fileRef = B7A03F1C1F866895006AEF79 /* Avatar.swift */; };
		B7A03F281F866895006AEF79 /* LocationMessageSnapshotOptions.swift in Sources */ = {isa = PBXBuildFile; fileRef = B7A03F1D1F866895006AEF79 /* LocationMessageSnapshotOptions.swift */; };
		B7A03F291F866895006AEF79 /* Sender.swift in Sources */ = {isa = PBXBuildFile; fileRef = B7A03F1E1F866895006AEF79 /* Sender.swift */; };
		B7A03F2A1F866895006AEF79 /* MessageStyle.swift in Sources */ = {isa = PBXBuildFile; fileRef = B7A03F1F1F866895006AEF79 /* MessageStyle.swift */; };
		B7A03F2B1F866895006AEF79 /* AvatarHorizontalAlignment.swift in Sources */ = {isa = PBXBuildFile; fileRef = B7A03F201F866895006AEF79 /* AvatarHorizontalAlignment.swift */; };
		B7A03F2C1F866895006AEF79 /* DetectorType.swift in Sources */ = {isa = PBXBuildFile; fileRef = B7A03F211F866895006AEF79 /* DetectorType.swift */; };
		B7A03F2D1F866895006AEF79 /* LabelAlignment.swift in Sources */ = {isa = PBXBuildFile; fileRef = B7A03F221F866895006AEF79 /* LabelAlignment.swift */; };
		B7A03F2E1F866895006AEF79 /* MessageData.swift in Sources */ = {isa = PBXBuildFile; fileRef = B7A03F231F866895006AEF79 /* MessageData.swift */; };
		B7A03F2F1F866895006AEF79 /* AvatarAlignment.swift in Sources */ = {isa = PBXBuildFile; fileRef = B7A03F241F866895006AEF79 /* AvatarAlignment.swift */; };
		B7A03F331F866940006AEF79 /* MessageDateHeaderView.swift in Sources */ = {isa = PBXBuildFile; fileRef = B7A03F301F866940006AEF79 /* MessageDateHeaderView.swift */; };
		B7A03F341F866940006AEF79 /* MessageFooterView.swift in Sources */ = {isa = PBXBuildFile; fileRef = B7A03F311F866940006AEF79 /* MessageFooterView.swift */; };
		B7A03F351F866940006AEF79 /* MessageHeaderView.swift in Sources */ = {isa = PBXBuildFile; fileRef = B7A03F321F866940006AEF79 /* MessageHeaderView.swift */; };
		B7A03F3A1F866946006AEF79 /* TextMessageCell.swift in Sources */ = {isa = PBXBuildFile; fileRef = B7A03F361F866946006AEF79 /* TextMessageCell.swift */; };
		B7A03F3C1F866946006AEF79 /* LocationMessageCell.swift in Sources */ = {isa = PBXBuildFile; fileRef = B7A03F381F866946006AEF79 /* LocationMessageCell.swift */; };
		B7A03F3D1F866946006AEF79 /* MediaMessageCell.swift in Sources */ = {isa = PBXBuildFile; fileRef = B7A03F391F866946006AEF79 /* MediaMessageCell.swift */; };
		B7A03F461F86694F006AEF79 /* AvatarView.swift in Sources */ = {isa = PBXBuildFile; fileRef = B7A03F3E1F86694F006AEF79 /* AvatarView.swift */; };
		B7A03F471F86694F006AEF79 /* MessageLabel.swift in Sources */ = {isa = PBXBuildFile; fileRef = B7A03F3F1F86694F006AEF79 /* MessageLabel.swift */; };
		B7A03F481F86694F006AEF79 /* InputTextView.swift in Sources */ = {isa = PBXBuildFile; fileRef = B7A03F401F86694F006AEF79 /* InputTextView.swift */; };
		B7A03F491F86694F006AEF79 /* InputBarItem.swift in Sources */ = {isa = PBXBuildFile; fileRef = B7A03F411F86694F006AEF79 /* InputBarItem.swift */; };
		B7A03F4A1F86694F006AEF79 /* MessageInputBar.swift in Sources */ = {isa = PBXBuildFile; fileRef = B7A03F421F86694F006AEF79 /* MessageInputBar.swift */; };
		B7A03F4B1F86694F006AEF79 /* MessageContainerView.swift in Sources */ = {isa = PBXBuildFile; fileRef = B7A03F431F86694F006AEF79 /* MessageContainerView.swift */; };
		B7A03F4C1F86694F006AEF79 /* PlayButtonView.swift in Sources */ = {isa = PBXBuildFile; fileRef = B7A03F441F86694F006AEF79 /* PlayButtonView.swift */; };
		B7A03F4D1F86694F006AEF79 /* MessagesCollectionView.swift in Sources */ = {isa = PBXBuildFile; fileRef = B7A03F451F86694F006AEF79 /* MessagesCollectionView.swift */; };
		B7A03F4F1F86697C006AEF79 /* MessagesViewController.swift in Sources */ = {isa = PBXBuildFile; fileRef = B7A03F4E1F86697C006AEF79 /* MessagesViewController.swift */; };
		B7A03F5A1F8669CA006AEF79 /* MediaMessageLayoutDelegate.swift in Sources */ = {isa = PBXBuildFile; fileRef = B7A03F501F8669C9006AEF79 /* MediaMessageLayoutDelegate.swift */; };
		B7A03F5B1F8669CA006AEF79 /* MessageType.swift in Sources */ = {isa = PBXBuildFile; fileRef = B7A03F511F8669C9006AEF79 /* MessageType.swift */; };
		B7A03F5C1F8669CA006AEF79 /* MessageCellDelegate.swift in Sources */ = {isa = PBXBuildFile; fileRef = B7A03F521F8669C9006AEF79 /* MessageCellDelegate.swift */; };
		B7A03F5D1F8669CA006AEF79 /* LocationMessageDisplayDelegate.swift in Sources */ = {isa = PBXBuildFile; fileRef = B7A03F531F8669C9006AEF79 /* LocationMessageDisplayDelegate.swift */; };
		B7A03F5E1F8669CA006AEF79 /* MessagesLayoutDelegate.swift in Sources */ = {isa = PBXBuildFile; fileRef = B7A03F541F8669C9006AEF79 /* MessagesLayoutDelegate.swift */; };
		B7A03F5F1F8669CA006AEF79 /* MessageLabelDelegate.swift in Sources */ = {isa = PBXBuildFile; fileRef = B7A03F551F8669C9006AEF79 /* MessageLabelDelegate.swift */; };
		B7A03F601F8669CA006AEF79 /* MessagesDisplayDelegate.swift in Sources */ = {isa = PBXBuildFile; fileRef = B7A03F561F8669C9006AEF79 /* MessagesDisplayDelegate.swift */; };
		B7A03F611F8669CA006AEF79 /* MessagesDataSource.swift in Sources */ = {isa = PBXBuildFile; fileRef = B7A03F571F8669CA006AEF79 /* MessagesDataSource.swift */; };
		B7A03F621F8669CA006AEF79 /* MessageInputBarDelegate.swift in Sources */ = {isa = PBXBuildFile; fileRef = B7A03F581F8669CA006AEF79 /* MessageInputBarDelegate.swift */; };
		B7A03F631F8669CA006AEF79 /* LocationMessageLayoutDelegate.swift in Sources */ = {isa = PBXBuildFile; fileRef = B7A03F591F8669CA006AEF79 /* LocationMessageLayoutDelegate.swift */; };
		B7A03F6A1F8669EB006AEF79 /* UICollectionView+Extensions.swift in Sources */ = {isa = PBXBuildFile; fileRef = B7A03F641F8669EB006AEF79 /* UICollectionView+Extensions.swift */; };
		B7A03F6B1F8669EB006AEF79 /* UIColor+Extensions.swift in Sources */ = {isa = PBXBuildFile; fileRef = B7A03F651F8669EB006AEF79 /* UIColor+Extensions.swift */; };
		B7A03F6C1F8669EB006AEF79 /* UIView+Extensions.swift in Sources */ = {isa = PBXBuildFile; fileRef = B7A03F661F8669EB006AEF79 /* UIView+Extensions.swift */; };
		B7A03F6D1F8669EB006AEF79 /* Bundle+Extensions.swift in Sources */ = {isa = PBXBuildFile; fileRef = B7A03F671F8669EB006AEF79 /* Bundle+Extensions.swift */; };
		B7A03F6E1F8669EB006AEF79 /* NSAttributedString+Extensions.swift in Sources */ = {isa = PBXBuildFile; fileRef = B7A03F681F8669EB006AEF79 /* NSAttributedString+Extensions.swift */; };
		B7A03F6F1F8669EB006AEF79 /* String+Extensions.swift in Sources */ = {isa = PBXBuildFile; fileRef = B7A03F691F8669EB006AEF79 /* String+Extensions.swift */; };
		B7A03F731F866A06006AEF79 /* MessageKit+Availability.swift in Sources */ = {isa = PBXBuildFile; fileRef = B7A03F701F866A06006AEF79 /* MessageKit+Availability.swift */; };
		B7A03F751F866A06006AEF79 /* MessageKit.h in Headers */ = {isa = PBXBuildFile; fileRef = B7A03F721F866A06006AEF79 /* MessageKit.h */; settings = {ATTRIBUTES = (Public, ); }; };
		B7A03F781F866A30006AEF79 /* TestMessagesViewControllerModel.swift in Sources */ = {isa = PBXBuildFile; fileRef = B7A03F761F866A30006AEF79 /* TestMessagesViewControllerModel.swift */; };
		B7A03F791F866A30006AEF79 /* TestMessageModel.swift in Sources */ = {isa = PBXBuildFile; fileRef = B7A03F771F866A30006AEF79 /* TestMessageModel.swift */; };
		B7A03F7B1F866B85006AEF79 /* MessageCollectionViewCell.swift in Sources */ = {isa = PBXBuildFile; fileRef = B7A03F7A1F866B85006AEF79 /* MessageCollectionViewCell.swift */; };
/* End PBXBuildFile section */

/* Begin PBXContainerItemProxy section */
		88916B2E1CF0DF2F00469F91 /* PBXContainerItemProxy */ = {
			isa = PBXContainerItemProxy;
			containerPortal = 88916B191CF0DF2F00469F91 /* Project object */;
			proxyType = 1;
			remoteGlobalIDString = 88916B211CF0DF2F00469F91;
			remoteInfo = MessageKit;
		};
/* End PBXContainerItemProxy section */

/* Begin PBXFileReference section */
		372F6AEE1F36C61000B57FBD /* AvatarViewTests.swift */ = {isa = PBXFileReference; fileEncoding = 4; lastKnownFileType = sourcecode.swift; path = AvatarViewTests.swift; sourceTree = "<group>"; };
		376AD1851F4259270083072A /* MessagesDisplayDataSourceTests.swift */ = {isa = PBXFileReference; fileEncoding = 4; lastKnownFileType = sourcecode.swift; path = MessagesDisplayDataSourceTests.swift; sourceTree = "<group>"; };
<<<<<<< HEAD
		38C57C7F1F9AEACF0043CC03 /* InputItem.swift */ = {isa = PBXFileReference; fileEncoding = 4; lastKnownFileType = sourcecode.swift; path = InputItem.swift; sourceTree = "<group>"; };
		38C57C801F9AEACF0043CC03 /* InputManager.swift */ = {isa = PBXFileReference; fileEncoding = 4; lastKnownFileType = sourcecode.swift; path = InputManager.swift; sourceTree = "<group>"; };
=======
		38C57C781F9AE3E50043CC03 /* SeparatorLine.swift */ = {isa = PBXFileReference; fileEncoding = 4; lastKnownFileType = sourcecode.swift; path = SeparatorLine.swift; sourceTree = "<group>"; };
		38C57C7B1F9AE4870043CC03 /* InputStackView.swift */ = {isa = PBXFileReference; fileEncoding = 4; lastKnownFileType = sourcecode.swift; path = InputStackView.swift; sourceTree = "<group>"; };
>>>>>>> 576991dd
		88916B221CF0DF2F00469F91 /* MessageKit.framework */ = {isa = PBXFileReference; explicitFileType = wrapper.framework; includeInIndex = 0; path = MessageKit.framework; sourceTree = BUILT_PRODUCTS_DIR; };
		88916B2C1CF0DF2F00469F91 /* MessageKitTests.xctest */ = {isa = PBXFileReference; explicitFileType = wrapper.cfbundle; includeInIndex = 0; path = MessageKitTests.xctest; sourceTree = BUILT_PRODUCTS_DIR; };
		88916B421CF0DF5900469F91 /* Info.plist */ = {isa = PBXFileReference; fileEncoding = 4; lastKnownFileType = text.plist.xml; path = Info.plist; sourceTree = "<group>"; };
		88916B431CF0DF5900469F91 /* MessageKitTests.swift */ = {isa = PBXFileReference; fileEncoding = 4; lastKnownFileType = sourcecode.swift; path = MessageKitTests.swift; sourceTree = "<group>"; };
		B0C8D99A1F73076B000A86E4 /* MessageKitAssets.bundle */ = {isa = PBXFileReference; lastKnownFileType = "wrapper.plug-in"; path = MessageKitAssets.bundle; sourceTree = "<group>"; };
		B7A03F161F86682C006AEF79 /* MessagesCollectionViewFlowLayout.swift */ = {isa = PBXFileReference; fileEncoding = 4; lastKnownFileType = sourcecode.swift; path = MessagesCollectionViewFlowLayout.swift; sourceTree = "<group>"; };
		B7A03F171F86682C006AEF79 /* MessagesCollectionViewLayoutAttributes.swift */ = {isa = PBXFileReference; fileEncoding = 4; lastKnownFileType = sourcecode.swift; path = MessagesCollectionViewLayoutAttributes.swift; sourceTree = "<group>"; };
		B7A03F1A1F866895006AEF79 /* NSConstraintLayoutSet.swift */ = {isa = PBXFileReference; fileEncoding = 4; lastKnownFileType = sourcecode.swift; path = NSConstraintLayoutSet.swift; sourceTree = "<group>"; };
		B7A03F1B1F866895006AEF79 /* MessageKitDateFormatter.swift */ = {isa = PBXFileReference; fileEncoding = 4; lastKnownFileType = sourcecode.swift; path = MessageKitDateFormatter.swift; sourceTree = "<group>"; };
		B7A03F1C1F866895006AEF79 /* Avatar.swift */ = {isa = PBXFileReference; fileEncoding = 4; lastKnownFileType = sourcecode.swift; path = Avatar.swift; sourceTree = "<group>"; };
		B7A03F1D1F866895006AEF79 /* LocationMessageSnapshotOptions.swift */ = {isa = PBXFileReference; fileEncoding = 4; lastKnownFileType = sourcecode.swift; path = LocationMessageSnapshotOptions.swift; sourceTree = "<group>"; };
		B7A03F1E1F866895006AEF79 /* Sender.swift */ = {isa = PBXFileReference; fileEncoding = 4; lastKnownFileType = sourcecode.swift; path = Sender.swift; sourceTree = "<group>"; };
		B7A03F1F1F866895006AEF79 /* MessageStyle.swift */ = {isa = PBXFileReference; fileEncoding = 4; lastKnownFileType = sourcecode.swift; path = MessageStyle.swift; sourceTree = "<group>"; };
		B7A03F201F866895006AEF79 /* AvatarHorizontalAlignment.swift */ = {isa = PBXFileReference; fileEncoding = 4; lastKnownFileType = sourcecode.swift; path = AvatarHorizontalAlignment.swift; sourceTree = "<group>"; };
		B7A03F211F866895006AEF79 /* DetectorType.swift */ = {isa = PBXFileReference; fileEncoding = 4; lastKnownFileType = sourcecode.swift; path = DetectorType.swift; sourceTree = "<group>"; };
		B7A03F221F866895006AEF79 /* LabelAlignment.swift */ = {isa = PBXFileReference; fileEncoding = 4; lastKnownFileType = sourcecode.swift; path = LabelAlignment.swift; sourceTree = "<group>"; };
		B7A03F231F866895006AEF79 /* MessageData.swift */ = {isa = PBXFileReference; fileEncoding = 4; lastKnownFileType = sourcecode.swift; path = MessageData.swift; sourceTree = "<group>"; };
		B7A03F241F866895006AEF79 /* AvatarAlignment.swift */ = {isa = PBXFileReference; fileEncoding = 4; lastKnownFileType = sourcecode.swift; path = AvatarAlignment.swift; sourceTree = "<group>"; };
		B7A03F301F866940006AEF79 /* MessageDateHeaderView.swift */ = {isa = PBXFileReference; fileEncoding = 4; lastKnownFileType = sourcecode.swift; path = MessageDateHeaderView.swift; sourceTree = "<group>"; };
		B7A03F311F866940006AEF79 /* MessageFooterView.swift */ = {isa = PBXFileReference; fileEncoding = 4; lastKnownFileType = sourcecode.swift; path = MessageFooterView.swift; sourceTree = "<group>"; };
		B7A03F321F866940006AEF79 /* MessageHeaderView.swift */ = {isa = PBXFileReference; fileEncoding = 4; lastKnownFileType = sourcecode.swift; path = MessageHeaderView.swift; sourceTree = "<group>"; };
		B7A03F361F866946006AEF79 /* TextMessageCell.swift */ = {isa = PBXFileReference; fileEncoding = 4; lastKnownFileType = sourcecode.swift; path = TextMessageCell.swift; sourceTree = "<group>"; };
		B7A03F381F866946006AEF79 /* LocationMessageCell.swift */ = {isa = PBXFileReference; fileEncoding = 4; lastKnownFileType = sourcecode.swift; path = LocationMessageCell.swift; sourceTree = "<group>"; };
		B7A03F391F866946006AEF79 /* MediaMessageCell.swift */ = {isa = PBXFileReference; fileEncoding = 4; lastKnownFileType = sourcecode.swift; path = MediaMessageCell.swift; sourceTree = "<group>"; };
		B7A03F3E1F86694F006AEF79 /* AvatarView.swift */ = {isa = PBXFileReference; fileEncoding = 4; lastKnownFileType = sourcecode.swift; path = AvatarView.swift; sourceTree = "<group>"; };
		B7A03F3F1F86694F006AEF79 /* MessageLabel.swift */ = {isa = PBXFileReference; fileEncoding = 4; lastKnownFileType = sourcecode.swift; path = MessageLabel.swift; sourceTree = "<group>"; };
		B7A03F401F86694F006AEF79 /* InputTextView.swift */ = {isa = PBXFileReference; fileEncoding = 4; lastKnownFileType = sourcecode.swift; path = InputTextView.swift; sourceTree = "<group>"; };
		B7A03F411F86694F006AEF79 /* InputBarItem.swift */ = {isa = PBXFileReference; fileEncoding = 4; lastKnownFileType = sourcecode.swift; path = InputBarItem.swift; sourceTree = "<group>"; };
		B7A03F421F86694F006AEF79 /* MessageInputBar.swift */ = {isa = PBXFileReference; fileEncoding = 4; lastKnownFileType = sourcecode.swift; path = MessageInputBar.swift; sourceTree = "<group>"; };
		B7A03F431F86694F006AEF79 /* MessageContainerView.swift */ = {isa = PBXFileReference; fileEncoding = 4; lastKnownFileType = sourcecode.swift; path = MessageContainerView.swift; sourceTree = "<group>"; };
		B7A03F441F86694F006AEF79 /* PlayButtonView.swift */ = {isa = PBXFileReference; fileEncoding = 4; lastKnownFileType = sourcecode.swift; path = PlayButtonView.swift; sourceTree = "<group>"; };
		B7A03F451F86694F006AEF79 /* MessagesCollectionView.swift */ = {isa = PBXFileReference; fileEncoding = 4; lastKnownFileType = sourcecode.swift; path = MessagesCollectionView.swift; sourceTree = "<group>"; };
		B7A03F4E1F86697C006AEF79 /* MessagesViewController.swift */ = {isa = PBXFileReference; fileEncoding = 4; lastKnownFileType = sourcecode.swift; path = MessagesViewController.swift; sourceTree = "<group>"; };
		B7A03F501F8669C9006AEF79 /* MediaMessageLayoutDelegate.swift */ = {isa = PBXFileReference; fileEncoding = 4; lastKnownFileType = sourcecode.swift; path = MediaMessageLayoutDelegate.swift; sourceTree = "<group>"; };
		B7A03F511F8669C9006AEF79 /* MessageType.swift */ = {isa = PBXFileReference; fileEncoding = 4; lastKnownFileType = sourcecode.swift; path = MessageType.swift; sourceTree = "<group>"; };
		B7A03F521F8669C9006AEF79 /* MessageCellDelegate.swift */ = {isa = PBXFileReference; fileEncoding = 4; lastKnownFileType = sourcecode.swift; path = MessageCellDelegate.swift; sourceTree = "<group>"; };
		B7A03F531F8669C9006AEF79 /* LocationMessageDisplayDelegate.swift */ = {isa = PBXFileReference; fileEncoding = 4; lastKnownFileType = sourcecode.swift; path = LocationMessageDisplayDelegate.swift; sourceTree = "<group>"; };
		B7A03F541F8669C9006AEF79 /* MessagesLayoutDelegate.swift */ = {isa = PBXFileReference; fileEncoding = 4; lastKnownFileType = sourcecode.swift; path = MessagesLayoutDelegate.swift; sourceTree = "<group>"; };
		B7A03F551F8669C9006AEF79 /* MessageLabelDelegate.swift */ = {isa = PBXFileReference; fileEncoding = 4; lastKnownFileType = sourcecode.swift; path = MessageLabelDelegate.swift; sourceTree = "<group>"; };
		B7A03F561F8669C9006AEF79 /* MessagesDisplayDelegate.swift */ = {isa = PBXFileReference; fileEncoding = 4; lastKnownFileType = sourcecode.swift; path = MessagesDisplayDelegate.swift; sourceTree = "<group>"; };
		B7A03F571F8669CA006AEF79 /* MessagesDataSource.swift */ = {isa = PBXFileReference; fileEncoding = 4; lastKnownFileType = sourcecode.swift; path = MessagesDataSource.swift; sourceTree = "<group>"; };
		B7A03F581F8669CA006AEF79 /* MessageInputBarDelegate.swift */ = {isa = PBXFileReference; fileEncoding = 4; lastKnownFileType = sourcecode.swift; path = MessageInputBarDelegate.swift; sourceTree = "<group>"; };
		B7A03F591F8669CA006AEF79 /* LocationMessageLayoutDelegate.swift */ = {isa = PBXFileReference; fileEncoding = 4; lastKnownFileType = sourcecode.swift; path = LocationMessageLayoutDelegate.swift; sourceTree = "<group>"; };
		B7A03F641F8669EB006AEF79 /* UICollectionView+Extensions.swift */ = {isa = PBXFileReference; fileEncoding = 4; lastKnownFileType = sourcecode.swift; path = "UICollectionView+Extensions.swift"; sourceTree = "<group>"; };
		B7A03F651F8669EB006AEF79 /* UIColor+Extensions.swift */ = {isa = PBXFileReference; fileEncoding = 4; lastKnownFileType = sourcecode.swift; path = "UIColor+Extensions.swift"; sourceTree = "<group>"; };
		B7A03F661F8669EB006AEF79 /* UIView+Extensions.swift */ = {isa = PBXFileReference; fileEncoding = 4; lastKnownFileType = sourcecode.swift; path = "UIView+Extensions.swift"; sourceTree = "<group>"; };
		B7A03F671F8669EB006AEF79 /* Bundle+Extensions.swift */ = {isa = PBXFileReference; fileEncoding = 4; lastKnownFileType = sourcecode.swift; path = "Bundle+Extensions.swift"; sourceTree = "<group>"; };
		B7A03F681F8669EB006AEF79 /* NSAttributedString+Extensions.swift */ = {isa = PBXFileReference; fileEncoding = 4; lastKnownFileType = sourcecode.swift; path = "NSAttributedString+Extensions.swift"; sourceTree = "<group>"; };
		B7A03F691F8669EB006AEF79 /* String+Extensions.swift */ = {isa = PBXFileReference; fileEncoding = 4; lastKnownFileType = sourcecode.swift; path = "String+Extensions.swift"; sourceTree = "<group>"; };
		B7A03F701F866A06006AEF79 /* MessageKit+Availability.swift */ = {isa = PBXFileReference; fileEncoding = 4; lastKnownFileType = sourcecode.swift; path = "MessageKit+Availability.swift"; sourceTree = "<group>"; };
		B7A03F711F866A06006AEF79 /* Info.plist */ = {isa = PBXFileReference; fileEncoding = 4; lastKnownFileType = text.plist.xml; path = Info.plist; sourceTree = "<group>"; };
		B7A03F721F866A06006AEF79 /* MessageKit.h */ = {isa = PBXFileReference; fileEncoding = 4; lastKnownFileType = sourcecode.c.h; path = MessageKit.h; sourceTree = "<group>"; };
		B7A03F761F866A30006AEF79 /* TestMessagesViewControllerModel.swift */ = {isa = PBXFileReference; fileEncoding = 4; lastKnownFileType = sourcecode.swift; path = TestMessagesViewControllerModel.swift; sourceTree = "<group>"; };
		B7A03F771F866A30006AEF79 /* TestMessageModel.swift */ = {isa = PBXFileReference; fileEncoding = 4; lastKnownFileType = sourcecode.swift; path = TestMessageModel.swift; sourceTree = "<group>"; };
		B7A03F7A1F866B85006AEF79 /* MessageCollectionViewCell.swift */ = {isa = PBXFileReference; fileEncoding = 4; lastKnownFileType = sourcecode.swift; path = MessageCollectionViewCell.swift; sourceTree = "<group>"; };
/* End PBXFileReference section */

/* Begin PBXFrameworksBuildPhase section */
		88916B1E1CF0DF2F00469F91 /* Frameworks */ = {
			isa = PBXFrameworksBuildPhase;
			buildActionMask = 2147483647;
			files = (
			);
			runOnlyForDeploymentPostprocessing = 0;
		};
		88916B291CF0DF2F00469F91 /* Frameworks */ = {
			isa = PBXFrameworksBuildPhase;
			buildActionMask = 2147483647;
			files = (
				88916B2D1CF0DF2F00469F91 /* MessageKit.framework in Frameworks */,
			);
			runOnlyForDeploymentPostprocessing = 0;
		};
/* End PBXFrameworksBuildPhase section */

/* Begin PBXGroup section */
		2EB618F01F84676A007FBA0E /* Cells */ = {
			isa = PBXGroup;
			children = (
				B7A03F381F866946006AEF79 /* LocationMessageCell.swift */,
				B7A03F391F866946006AEF79 /* MediaMessageCell.swift */,
				B7A03F7A1F866B85006AEF79 /* MessageCollectionViewCell.swift */,
				B7A03F361F866946006AEF79 /* TextMessageCell.swift */,
			);
			path = Cells;
			sourceTree = "<group>";
		};
		2EB618F11F846899007FBA0E /* Headers & Footers */ = {
			isa = PBXGroup;
			children = (
				B7A03F301F866940006AEF79 /* MessageDateHeaderView.swift */,
				B7A03F311F866940006AEF79 /* MessageFooterView.swift */,
				B7A03F321F866940006AEF79 /* MessageHeaderView.swift */,
			);
			path = "Headers & Footers";
			sourceTree = "<group>";
		};
		376AD1801F4258C50083072A /* Support Files */ = {
			isa = PBXGroup;
			children = (
				B7A03F771F866A30006AEF79 /* TestMessageModel.swift */,
				B7A03F761F866A30006AEF79 /* TestMessagesViewControllerModel.swift */,
			);
			path = "Support Files";
			sourceTree = "<group>";
		};
		88916B181CF0DF2F00469F91 = {
			isa = PBXGroup;
			children = (
				88916B3C1CF0DF5100469F91 /* Sources */,
				88916B411CF0DF5900469F91 /* Tests */,
				88916B231CF0DF2F00469F91 /* Products */,
			);
			sourceTree = "<group>";
			usesTabs = 0;
		};
		88916B231CF0DF2F00469F91 /* Products */ = {
			isa = PBXGroup;
			children = (
				88916B221CF0DF2F00469F91 /* MessageKit.framework */,
				88916B2C1CF0DF2F00469F91 /* MessageKitTests.xctest */,
			);
			name = Products;
			sourceTree = "<group>";
		};
		88916B3C1CF0DF5100469F91 /* Sources */ = {
			isa = PBXGroup;
			children = (
				B01E2DCC1F5BA34700E4FA1C /* Assets */,
				B096439D1F295DC3004D0129 /* Layout */,
				B09643991F295D58004D0129 /* Models */,
				B096439A1F295D68004D0129 /* Views */,
				B096439C1F295DA9004D0129 /* Controllers */,
				B096439B1F295D82004D0129 /* Protocols */,
				B09643981F295D43004D0129 /* Extensions */,
				B096439E1F295DD7004D0129 /* Supporting */,
			);
			path = Sources;
			sourceTree = "<group>";
		};
		88916B411CF0DF5900469F91 /* Tests */ = {
			isa = PBXGroup;
			children = (
				88916B421CF0DF5900469F91 /* Info.plist */,
				88916B431CF0DF5900469F91 /* MessageKitTests.swift */,
				372F6AEE1F36C61000B57FBD /* AvatarViewTests.swift */,
				376AD1851F4259270083072A /* MessagesDisplayDataSourceTests.swift */,
				376AD1801F4258C50083072A /* Support Files */,
			);
			path = Tests;
			sourceTree = SOURCE_ROOT;
		};
		B01E2DCC1F5BA34700E4FA1C /* Assets */ = {
			isa = PBXGroup;
			children = (
				B0C8D99A1F73076B000A86E4 /* MessageKitAssets.bundle */,
			);
			name = Assets;
			path = ../Assets;
			sourceTree = "<group>";
		};
		B09643981F295D43004D0129 /* Extensions */ = {
			isa = PBXGroup;
			children = (
				B7A03F671F8669EB006AEF79 /* Bundle+Extensions.swift */,
				B7A03F681F8669EB006AEF79 /* NSAttributedString+Extensions.swift */,
				B7A03F691F8669EB006AEF79 /* String+Extensions.swift */,
				B7A03F641F8669EB006AEF79 /* UICollectionView+Extensions.swift */,
				B7A03F651F8669EB006AEF79 /* UIColor+Extensions.swift */,
				B7A03F661F8669EB006AEF79 /* UIView+Extensions.swift */,
			);
			path = Extensions;
			sourceTree = "<group>";
		};
		B09643991F295D58004D0129 /* Models */ = {
			isa = PBXGroup;
			children = (
				B7A03F1C1F866895006AEF79 /* Avatar.swift */,
				B7A03F241F866895006AEF79 /* AvatarAlignment.swift */,
				B7A03F201F866895006AEF79 /* AvatarHorizontalAlignment.swift */,
				B7A03F211F866895006AEF79 /* DetectorType.swift */,
				B7A03F221F866895006AEF79 /* LabelAlignment.swift */,
				B7A03F1D1F866895006AEF79 /* LocationMessageSnapshotOptions.swift */,
				B7A03F231F866895006AEF79 /* MessageData.swift */,
				B7A03F1B1F866895006AEF79 /* MessageKitDateFormatter.swift */,
				B7A03F1F1F866895006AEF79 /* MessageStyle.swift */,
				B7A03F1A1F866895006AEF79 /* NSConstraintLayoutSet.swift */,
				B7A03F1E1F866895006AEF79 /* Sender.swift */,
			);
			path = Models;
			sourceTree = "<group>";
		};
		B096439A1F295D68004D0129 /* Views */ = {
			isa = PBXGroup;
			children = (
				2EB618F01F84676A007FBA0E /* Cells */,
				2EB618F11F846899007FBA0E /* Headers & Footers */,
				B7A03F3E1F86694F006AEF79 /* AvatarView.swift */,
				B7A03F411F86694F006AEF79 /* InputBarItem.swift */,
				B7A03F401F86694F006AEF79 /* InputTextView.swift */,
				38C57C7B1F9AE4870043CC03 /* InputStackView.swift */,
				B7A03F431F86694F006AEF79 /* MessageContainerView.swift */,
				B7A03F421F86694F006AEF79 /* MessageInputBar.swift */,
				B7A03F3F1F86694F006AEF79 /* MessageLabel.swift */,
				B7A03F451F86694F006AEF79 /* MessagesCollectionView.swift */,
				B7A03F441F86694F006AEF79 /* PlayButtonView.swift */,
				38C57C781F9AE3E50043CC03 /* SeparatorLine.swift */,
			);
			path = Views;
			sourceTree = "<group>";
		};
		B096439B1F295D82004D0129 /* Protocols */ = {
			isa = PBXGroup;
			children = (
				B7A03F531F8669C9006AEF79 /* LocationMessageDisplayDelegate.swift */,
				B7A03F591F8669CA006AEF79 /* LocationMessageLayoutDelegate.swift */,
				B7A03F501F8669C9006AEF79 /* MediaMessageLayoutDelegate.swift */,
				B7A03F521F8669C9006AEF79 /* MessageCellDelegate.swift */,
				B7A03F581F8669CA006AEF79 /* MessageInputBarDelegate.swift */,
				B7A03F551F8669C9006AEF79 /* MessageLabelDelegate.swift */,
				B7A03F571F8669CA006AEF79 /* MessagesDataSource.swift */,
				B7A03F561F8669C9006AEF79 /* MessagesDisplayDelegate.swift */,
				B7A03F541F8669C9006AEF79 /* MessagesLayoutDelegate.swift */,
				B7A03F511F8669C9006AEF79 /* MessageType.swift */,
				38C57C7F1F9AEACF0043CC03 /* InputItem.swift */,
				38C57C801F9AEACF0043CC03 /* InputManager.swift */,
			);
			path = Protocols;
			sourceTree = "<group>";
		};
		B096439C1F295DA9004D0129 /* Controllers */ = {
			isa = PBXGroup;
			children = (
				B7A03F4E1F86697C006AEF79 /* MessagesViewController.swift */,
			);
			path = Controllers;
			sourceTree = "<group>";
		};
		B096439D1F295DC3004D0129 /* Layout */ = {
			isa = PBXGroup;
			children = (
				B7A03F161F86682C006AEF79 /* MessagesCollectionViewFlowLayout.swift */,
				B7A03F171F86682C006AEF79 /* MessagesCollectionViewLayoutAttributes.swift */,
			);
			path = Layout;
			sourceTree = "<group>";
		};
		B096439E1F295DD7004D0129 /* Supporting */ = {
			isa = PBXGroup;
			children = (
				B7A03F711F866A06006AEF79 /* Info.plist */,
				B7A03F721F866A06006AEF79 /* MessageKit.h */,
				B7A03F701F866A06006AEF79 /* MessageKit+Availability.swift */,
			);
			path = Supporting;
			sourceTree = "<group>";
		};
/* End PBXGroup section */

/* Begin PBXHeadersBuildPhase section */
		88916B1F1CF0DF2F00469F91 /* Headers */ = {
			isa = PBXHeadersBuildPhase;
			buildActionMask = 2147483647;
			files = (
				B7A03F751F866A06006AEF79 /* MessageKit.h in Headers */,
			);
			runOnlyForDeploymentPostprocessing = 0;
		};
/* End PBXHeadersBuildPhase section */

/* Begin PBXNativeTarget section */
		88916B211CF0DF2F00469F91 /* MessageKit */ = {
			isa = PBXNativeTarget;
			buildConfigurationList = 88916B361CF0DF2F00469F91 /* Build configuration list for PBXNativeTarget "MessageKit" */;
			buildPhases = (
				88916B1D1CF0DF2F00469F91 /* Sources */,
				88916B1E1CF0DF2F00469F91 /* Frameworks */,
				88916B1F1CF0DF2F00469F91 /* Headers */,
				88916B201CF0DF2F00469F91 /* Resources */,
				B03FF9A51F30398900754FE5 /* ShellScript */,
			);
			buildRules = (
			);
			dependencies = (
			);
			name = MessageKit;
			productName = MessageKit;
			productReference = 88916B221CF0DF2F00469F91 /* MessageKit.framework */;
			productType = "com.apple.product-type.framework";
		};
		88916B2B1CF0DF2F00469F91 /* MessageKitTests */ = {
			isa = PBXNativeTarget;
			buildConfigurationList = 88916B391CF0DF2F00469F91 /* Build configuration list for PBXNativeTarget "MessageKitTests" */;
			buildPhases = (
				88916B281CF0DF2F00469F91 /* Sources */,
				88916B291CF0DF2F00469F91 /* Frameworks */,
				88916B2A1CF0DF2F00469F91 /* Resources */,
			);
			buildRules = (
			);
			dependencies = (
				88916B2F1CF0DF2F00469F91 /* PBXTargetDependency */,
			);
			name = MessageKitTests;
			productName = MessageKitTests;
			productReference = 88916B2C1CF0DF2F00469F91 /* MessageKitTests.xctest */;
			productType = "com.apple.product-type.bundle.unit-test";
		};
/* End PBXNativeTarget section */

/* Begin PBXProject section */
		88916B191CF0DF2F00469F91 /* Project object */ = {
			isa = PBXProject;
			attributes = {
				LastSwiftUpdateCheck = 0730;
				LastUpgradeCheck = 0900;
				ORGANIZATIONNAME = MessageKit;
				TargetAttributes = {
					88916B211CF0DF2F00469F91 = {
						CreatedOnToolsVersion = 7.3.1;
						LastSwiftMigration = 0800;
					};
					88916B2B1CF0DF2F00469F91 = {
						CreatedOnToolsVersion = 7.3.1;
					};
				};
			};
			buildConfigurationList = 88916B1C1CF0DF2F00469F91 /* Build configuration list for PBXProject "MessageKit" */;
			compatibilityVersion = "Xcode 3.2";
			developmentRegion = English;
			hasScannedForEncodings = 0;
			knownRegions = (
				en,
			);
			mainGroup = 88916B181CF0DF2F00469F91;
			productRefGroup = 88916B231CF0DF2F00469F91 /* Products */;
			projectDirPath = "";
			projectRoot = "";
			targets = (
				88916B211CF0DF2F00469F91 /* MessageKit */,
				88916B2B1CF0DF2F00469F91 /* MessageKitTests */,
			);
		};
/* End PBXProject section */

/* Begin PBXResourcesBuildPhase section */
		88916B201CF0DF2F00469F91 /* Resources */ = {
			isa = PBXResourcesBuildPhase;
			buildActionMask = 2147483647;
			files = (
				B0C8D99B1F73076B000A86E4 /* MessageKitAssets.bundle in Resources */,
			);
			runOnlyForDeploymentPostprocessing = 0;
		};
		88916B2A1CF0DF2F00469F91 /* Resources */ = {
			isa = PBXResourcesBuildPhase;
			buildActionMask = 2147483647;
			files = (
			);
			runOnlyForDeploymentPostprocessing = 0;
		};
/* End PBXResourcesBuildPhase section */

/* Begin PBXShellScriptBuildPhase section */
		B03FF9A51F30398900754FE5 /* ShellScript */ = {
			isa = PBXShellScriptBuildPhase;
			buildActionMask = 2147483647;
			files = (
			);
			inputPaths = (
			);
			outputPaths = (
			);
			runOnlyForDeploymentPostprocessing = 0;
			shellPath = /bin/sh;
			shellScript = "if which swiftlint >/dev/null; then\n  swiftlint\nelse\n  echo \"warning: SwiftLint not installed, download from https://github.com/realm/SwiftLint\"\nfi";
		};
/* End PBXShellScriptBuildPhase section */

/* Begin PBXSourcesBuildPhase section */
		88916B1D1CF0DF2F00469F91 /* Sources */ = {
			isa = PBXSourcesBuildPhase;
			buildActionMask = 2147483647;
			files = (
				38C57C821F9AEACF0043CC03 /* InputManager.swift in Sources */,
				B7A03F2B1F866895006AEF79 /* AvatarHorizontalAlignment.swift in Sources */,
				B7A03F3C1F866946006AEF79 /* LocationMessageCell.swift in Sources */,
				38C57C7C1F9AE4890043CC03 /* InputStackView.swift in Sources */,
				B7A03F5B1F8669CA006AEF79 /* MessageType.swift in Sources */,
				B7A03F6F1F8669EB006AEF79 /* String+Extensions.swift in Sources */,
				B7A03F491F86694F006AEF79 /* InputBarItem.swift in Sources */,
				B7A03F601F8669CA006AEF79 /* MessagesDisplayDelegate.swift in Sources */,
				B7A03F791F866A30006AEF79 /* TestMessageModel.swift in Sources */,
				B7A03F5C1F8669CA006AEF79 /* MessageCellDelegate.swift in Sources */,
				B7A03F4A1F86694F006AEF79 /* MessageInputBar.swift in Sources */,
				B7A03F4B1F86694F006AEF79 /* MessageContainerView.swift in Sources */,
				B7A03F281F866895006AEF79 /* LocationMessageSnapshotOptions.swift in Sources */,
				B7A03F5D1F8669CA006AEF79 /* LocationMessageDisplayDelegate.swift in Sources */,
				B7A03F481F86694F006AEF79 /* InputTextView.swift in Sources */,
				38C57C811F9AEACF0043CC03 /* InputItem.swift in Sources */,
				B7A03F6C1F8669EB006AEF79 /* UIView+Extensions.swift in Sources */,
				B7A03F631F8669CA006AEF79 /* LocationMessageLayoutDelegate.swift in Sources */,
				B7A03F3A1F866946006AEF79 /* TextMessageCell.swift in Sources */,
				B7A03F191F86682C006AEF79 /* MessagesCollectionViewLayoutAttributes.swift in Sources */,
				B7A03F461F86694F006AEF79 /* AvatarView.swift in Sources */,
				B7A03F781F866A30006AEF79 /* TestMessagesViewControllerModel.swift in Sources */,
				B7A03F3D1F866946006AEF79 /* MediaMessageCell.swift in Sources */,
				B7A03F331F866940006AEF79 /* MessageDateHeaderView.swift in Sources */,
				B7A03F2E1F866895006AEF79 /* MessageData.swift in Sources */,
				B7A03F7B1F866B85006AEF79 /* MessageCollectionViewCell.swift in Sources */,
				B7A03F6B1F8669EB006AEF79 /* UIColor+Extensions.swift in Sources */,
				B7A03F5E1F8669CA006AEF79 /* MessagesLayoutDelegate.swift in Sources */,
				B7A03F261F866895006AEF79 /* MessageKitDateFormatter.swift in Sources */,
				B7A03F6D1F8669EB006AEF79 /* Bundle+Extensions.swift in Sources */,
				B7A03F6A1F8669EB006AEF79 /* UICollectionView+Extensions.swift in Sources */,
				B7A03F611F8669CA006AEF79 /* MessagesDataSource.swift in Sources */,
				B7A03F6E1F8669EB006AEF79 /* NSAttributedString+Extensions.swift in Sources */,
				B7A03F471F86694F006AEF79 /* MessageLabel.swift in Sources */,
				B7A03F5F1F8669CA006AEF79 /* MessageLabelDelegate.swift in Sources */,
				B7A03F4C1F86694F006AEF79 /* PlayButtonView.swift in Sources */,
				B7A03F5A1F8669CA006AEF79 /* MediaMessageLayoutDelegate.swift in Sources */,
				B7A03F291F866895006AEF79 /* Sender.swift in Sources */,
				B7A03F4F1F86697C006AEF79 /* MessagesViewController.swift in Sources */,
				B7A03F251F866895006AEF79 /* NSConstraintLayoutSet.swift in Sources */,
				B7A03F341F866940006AEF79 /* MessageFooterView.swift in Sources */,
				B7A03F621F8669CA006AEF79 /* MessageInputBarDelegate.swift in Sources */,
				B7A03F181F86682C006AEF79 /* MessagesCollectionViewFlowLayout.swift in Sources */,
				B7A03F2A1F866895006AEF79 /* MessageStyle.swift in Sources */,
				B7A03F4D1F86694F006AEF79 /* MessagesCollectionView.swift in Sources */,
				B7A03F351F866940006AEF79 /* MessageHeaderView.swift in Sources */,
				B7A03F731F866A06006AEF79 /* MessageKit+Availability.swift in Sources */,
				B7A03F2D1F866895006AEF79 /* LabelAlignment.swift in Sources */,
				38C57C791F9AE3E50043CC03 /* SeparatorLine.swift in Sources */,
				B7A03F2C1F866895006AEF79 /* DetectorType.swift in Sources */,
				B7A03F271F866895006AEF79 /* Avatar.swift in Sources */,
				B7A03F2F1F866895006AEF79 /* AvatarAlignment.swift in Sources */,
			);
			runOnlyForDeploymentPostprocessing = 0;
		};
		88916B281CF0DF2F00469F91 /* Sources */ = {
			isa = PBXSourcesBuildPhase;
			buildActionMask = 2147483647;
			files = (
				88916B451CF0DF5900469F91 /* MessageKitTests.swift in Sources */,
				376AD1861F4259270083072A /* MessagesDisplayDataSourceTests.swift in Sources */,
				372F6AEF1F36C61000B57FBD /* AvatarViewTests.swift in Sources */,
			);
			runOnlyForDeploymentPostprocessing = 0;
		};
/* End PBXSourcesBuildPhase section */

/* Begin PBXTargetDependency section */
		88916B2F1CF0DF2F00469F91 /* PBXTargetDependency */ = {
			isa = PBXTargetDependency;
			target = 88916B211CF0DF2F00469F91 /* MessageKit */;
			targetProxy = 88916B2E1CF0DF2F00469F91 /* PBXContainerItemProxy */;
		};
/* End PBXTargetDependency section */

/* Begin XCBuildConfiguration section */
		88916B341CF0DF2F00469F91 /* Debug */ = {
			isa = XCBuildConfiguration;
			buildSettings = {
				ALWAYS_SEARCH_USER_PATHS = NO;
				CLANG_ANALYZER_NONNULL = YES;
				CLANG_CXX_LANGUAGE_STANDARD = "gnu++0x";
				CLANG_CXX_LIBRARY = "libc++";
				CLANG_ENABLE_MODULES = YES;
				CLANG_ENABLE_OBJC_ARC = YES;
				CLANG_WARN_BLOCK_CAPTURE_AUTORELEASING = YES;
				CLANG_WARN_BOOL_CONVERSION = YES;
				CLANG_WARN_COMMA = YES;
				CLANG_WARN_CONSTANT_CONVERSION = YES;
				CLANG_WARN_DIRECT_OBJC_ISA_USAGE = YES_ERROR;
				CLANG_WARN_EMPTY_BODY = YES;
				CLANG_WARN_ENUM_CONVERSION = YES;
				CLANG_WARN_INFINITE_RECURSION = YES;
				CLANG_WARN_INT_CONVERSION = YES;
				CLANG_WARN_NON_LITERAL_NULL_CONVERSION = YES;
				CLANG_WARN_OBJC_LITERAL_CONVERSION = YES;
				CLANG_WARN_OBJC_ROOT_CLASS = YES_ERROR;
				CLANG_WARN_RANGE_LOOP_ANALYSIS = YES;
				CLANG_WARN_STRICT_PROTOTYPES = YES;
				CLANG_WARN_SUSPICIOUS_MOVE = YES;
				CLANG_WARN_UNREACHABLE_CODE = YES;
				CLANG_WARN__DUPLICATE_METHOD_MATCH = YES;
				"CODE_SIGN_IDENTITY[sdk=iphoneos*]" = "iPhone Developer";
				COPY_PHASE_STRIP = NO;
				CURRENT_PROJECT_VERSION = 1;
				DEBUG_INFORMATION_FORMAT = dwarf;
				ENABLE_STRICT_OBJC_MSGSEND = YES;
				ENABLE_TESTABILITY = YES;
				GCC_C_LANGUAGE_STANDARD = gnu99;
				GCC_DYNAMIC_NO_PIC = NO;
				GCC_NO_COMMON_BLOCKS = YES;
				GCC_OPTIMIZATION_LEVEL = 0;
				GCC_PREPROCESSOR_DEFINITIONS = (
					"DEBUG=1",
					"$(inherited)",
				);
				GCC_WARN_64_TO_32_BIT_CONVERSION = YES;
				GCC_WARN_ABOUT_RETURN_TYPE = YES_ERROR;
				GCC_WARN_UNDECLARED_SELECTOR = YES;
				GCC_WARN_UNINITIALIZED_AUTOS = YES_AGGRESSIVE;
				GCC_WARN_UNUSED_FUNCTION = YES;
				GCC_WARN_UNUSED_VARIABLE = YES;
				IPHONEOS_DEPLOYMENT_TARGET = 9.0;
				MTL_ENABLE_DEBUG_INFO = YES;
				ONLY_ACTIVE_ARCH = YES;
				SDKROOT = iphoneos;
				SWIFT_OPTIMIZATION_LEVEL = "-Onone";
				SWIFT_VERSION = 4.0;
				TARGETED_DEVICE_FAMILY = "1,2";
				VERSIONING_SYSTEM = "apple-generic";
				VERSION_INFO_PREFIX = "";
			};
			name = Debug;
		};
		88916B351CF0DF2F00469F91 /* Release */ = {
			isa = XCBuildConfiguration;
			buildSettings = {
				ALWAYS_SEARCH_USER_PATHS = NO;
				CLANG_ANALYZER_NONNULL = YES;
				CLANG_CXX_LANGUAGE_STANDARD = "gnu++0x";
				CLANG_CXX_LIBRARY = "libc++";
				CLANG_ENABLE_MODULES = YES;
				CLANG_ENABLE_OBJC_ARC = YES;
				CLANG_WARN_BLOCK_CAPTURE_AUTORELEASING = YES;
				CLANG_WARN_BOOL_CONVERSION = YES;
				CLANG_WARN_COMMA = YES;
				CLANG_WARN_CONSTANT_CONVERSION = YES;
				CLANG_WARN_DIRECT_OBJC_ISA_USAGE = YES_ERROR;
				CLANG_WARN_EMPTY_BODY = YES;
				CLANG_WARN_ENUM_CONVERSION = YES;
				CLANG_WARN_INFINITE_RECURSION = YES;
				CLANG_WARN_INT_CONVERSION = YES;
				CLANG_WARN_NON_LITERAL_NULL_CONVERSION = YES;
				CLANG_WARN_OBJC_LITERAL_CONVERSION = YES;
				CLANG_WARN_OBJC_ROOT_CLASS = YES_ERROR;
				CLANG_WARN_RANGE_LOOP_ANALYSIS = YES;
				CLANG_WARN_STRICT_PROTOTYPES = YES;
				CLANG_WARN_SUSPICIOUS_MOVE = YES;
				CLANG_WARN_UNREACHABLE_CODE = YES;
				CLANG_WARN__DUPLICATE_METHOD_MATCH = YES;
				"CODE_SIGN_IDENTITY[sdk=iphoneos*]" = "iPhone Developer";
				COPY_PHASE_STRIP = NO;
				CURRENT_PROJECT_VERSION = 1;
				DEBUG_INFORMATION_FORMAT = "dwarf-with-dsym";
				ENABLE_NS_ASSERTIONS = NO;
				ENABLE_STRICT_OBJC_MSGSEND = YES;
				GCC_C_LANGUAGE_STANDARD = gnu99;
				GCC_NO_COMMON_BLOCKS = YES;
				GCC_WARN_64_TO_32_BIT_CONVERSION = YES;
				GCC_WARN_ABOUT_RETURN_TYPE = YES_ERROR;
				GCC_WARN_UNDECLARED_SELECTOR = YES;
				GCC_WARN_UNINITIALIZED_AUTOS = YES_AGGRESSIVE;
				GCC_WARN_UNUSED_FUNCTION = YES;
				GCC_WARN_UNUSED_VARIABLE = YES;
				IPHONEOS_DEPLOYMENT_TARGET = 9.0;
				MTL_ENABLE_DEBUG_INFO = NO;
				SDKROOT = iphoneos;
				SWIFT_VERSION = 4.0;
				TARGETED_DEVICE_FAMILY = "1,2";
				VALIDATE_PRODUCT = YES;
				VERSIONING_SYSTEM = "apple-generic";
				VERSION_INFO_PREFIX = "";
			};
			name = Release;
		};
		88916B371CF0DF2F00469F91 /* Debug */ = {
			isa = XCBuildConfiguration;
			buildSettings = {
				CLANG_ENABLE_MODULES = YES;
				"CODE_SIGN_IDENTITY[sdk=iphoneos*]" = "";
				DEFINES_MODULE = YES;
				DYLIB_COMPATIBILITY_VERSION = 1;
				DYLIB_CURRENT_VERSION = 1;
				DYLIB_INSTALL_NAME_BASE = "@rpath";
				INFOPLIST_FILE = "$(SRCROOT)/Sources/Supporting/Info.plist";
				INSTALL_PATH = "$(LOCAL_LIBRARY_DIR)/Frameworks";
				IPHONEOS_DEPLOYMENT_TARGET = 9.0;
				LD_RUNPATH_SEARCH_PATHS = "$(inherited) @executable_path/Frameworks @loader_path/Frameworks";
				PRODUCT_BUNDLE_IDENTIFIER = com.messagekit.MessageKit;
				PRODUCT_NAME = "$(TARGET_NAME)";
				SKIP_INSTALL = YES;
				SWIFT_OPTIMIZATION_LEVEL = "-Onone";
				SWIFT_VERSION = 4.0;
			};
			name = Debug;
		};
		88916B381CF0DF2F00469F91 /* Release */ = {
			isa = XCBuildConfiguration;
			buildSettings = {
				CLANG_ENABLE_MODULES = YES;
				"CODE_SIGN_IDENTITY[sdk=iphoneos*]" = "";
				DEFINES_MODULE = YES;
				DYLIB_COMPATIBILITY_VERSION = 1;
				DYLIB_CURRENT_VERSION = 1;
				DYLIB_INSTALL_NAME_BASE = "@rpath";
				INFOPLIST_FILE = "$(SRCROOT)/Sources/Supporting/Info.plist";
				INSTALL_PATH = "$(LOCAL_LIBRARY_DIR)/Frameworks";
				IPHONEOS_DEPLOYMENT_TARGET = 9.0;
				LD_RUNPATH_SEARCH_PATHS = "$(inherited) @executable_path/Frameworks @loader_path/Frameworks";
				PRODUCT_BUNDLE_IDENTIFIER = com.messagekit.MessageKit;
				PRODUCT_NAME = "$(TARGET_NAME)";
				SKIP_INSTALL = YES;
				SWIFT_OPTIMIZATION_LEVEL = "-Owholemodule";
				SWIFT_VERSION = 4.0;
			};
			name = Release;
		};
		88916B3A1CF0DF2F00469F91 /* Debug */ = {
			isa = XCBuildConfiguration;
			buildSettings = {
				INFOPLIST_FILE = Tests/Info.plist;
				LD_RUNPATH_SEARCH_PATHS = "$(inherited) @executable_path/Frameworks @loader_path/Frameworks";
				PRODUCT_BUNDLE_IDENTIFIER = com.hexedbits.MessageKitTests;
				PRODUCT_NAME = "$(TARGET_NAME)";
			};
			name = Debug;
		};
		88916B3B1CF0DF2F00469F91 /* Release */ = {
			isa = XCBuildConfiguration;
			buildSettings = {
				INFOPLIST_FILE = Tests/Info.plist;
				LD_RUNPATH_SEARCH_PATHS = "$(inherited) @executable_path/Frameworks @loader_path/Frameworks";
				PRODUCT_BUNDLE_IDENTIFIER = com.hexedbits.MessageKitTests;
				PRODUCT_NAME = "$(TARGET_NAME)";
				SWIFT_OPTIMIZATION_LEVEL = "-Owholemodule";
			};
			name = Release;
		};
/* End XCBuildConfiguration section */

/* Begin XCConfigurationList section */
		88916B1C1CF0DF2F00469F91 /* Build configuration list for PBXProject "MessageKit" */ = {
			isa = XCConfigurationList;
			buildConfigurations = (
				88916B341CF0DF2F00469F91 /* Debug */,
				88916B351CF0DF2F00469F91 /* Release */,
			);
			defaultConfigurationIsVisible = 0;
			defaultConfigurationName = Release;
		};
		88916B361CF0DF2F00469F91 /* Build configuration list for PBXNativeTarget "MessageKit" */ = {
			isa = XCConfigurationList;
			buildConfigurations = (
				88916B371CF0DF2F00469F91 /* Debug */,
				88916B381CF0DF2F00469F91 /* Release */,
			);
			defaultConfigurationIsVisible = 0;
			defaultConfigurationName = Release;
		};
		88916B391CF0DF2F00469F91 /* Build configuration list for PBXNativeTarget "MessageKitTests" */ = {
			isa = XCConfigurationList;
			buildConfigurations = (
				88916B3A1CF0DF2F00469F91 /* Debug */,
				88916B3B1CF0DF2F00469F91 /* Release */,
			);
			defaultConfigurationIsVisible = 0;
			defaultConfigurationName = Release;
		};
/* End XCConfigurationList section */
	};
	rootObject = 88916B191CF0DF2F00469F91 /* Project object */;
}<|MERGE_RESOLUTION|>--- conflicted
+++ resolved
@@ -9,13 +9,10 @@
 /* Begin PBXBuildFile section */
 		372F6AEF1F36C61000B57FBD /* AvatarViewTests.swift in Sources */ = {isa = PBXBuildFile; fileRef = 372F6AEE1F36C61000B57FBD /* AvatarViewTests.swift */; };
 		376AD1861F4259270083072A /* MessagesDisplayDataSourceTests.swift in Sources */ = {isa = PBXBuildFile; fileRef = 376AD1851F4259270083072A /* MessagesDisplayDataSourceTests.swift */; };
-<<<<<<< HEAD
 		38C57C811F9AEACF0043CC03 /* InputItem.swift in Sources */ = {isa = PBXBuildFile; fileRef = 38C57C7F1F9AEACF0043CC03 /* InputItem.swift */; };
 		38C57C821F9AEACF0043CC03 /* InputManager.swift in Sources */ = {isa = PBXBuildFile; fileRef = 38C57C801F9AEACF0043CC03 /* InputManager.swift */; };
-=======
 		38C57C791F9AE3E50043CC03 /* SeparatorLine.swift in Sources */ = {isa = PBXBuildFile; fileRef = 38C57C781F9AE3E50043CC03 /* SeparatorLine.swift */; };
 		38C57C7C1F9AE4890043CC03 /* InputStackView.swift in Sources */ = {isa = PBXBuildFile; fileRef = 38C57C7B1F9AE4870043CC03 /* InputStackView.swift */; };
->>>>>>> 576991dd
 		88916B2D1CF0DF2F00469F91 /* MessageKit.framework in Frameworks */ = {isa = PBXBuildFile; fileRef = 88916B221CF0DF2F00469F91 /* MessageKit.framework */; };
 		88916B451CF0DF5900469F91 /* MessageKitTests.swift in Sources */ = {isa = PBXBuildFile; fileRef = 88916B431CF0DF5900469F91 /* MessageKitTests.swift */; };
 		B0C8D99B1F73076B000A86E4 /* MessageKitAssets.bundle in Resources */ = {isa = PBXBuildFile; fileRef = B0C8D99A1F73076B000A86E4 /* MessageKitAssets.bundle */; };
@@ -83,13 +80,10 @@
 /* Begin PBXFileReference section */
 		372F6AEE1F36C61000B57FBD /* AvatarViewTests.swift */ = {isa = PBXFileReference; fileEncoding = 4; lastKnownFileType = sourcecode.swift; path = AvatarViewTests.swift; sourceTree = "<group>"; };
 		376AD1851F4259270083072A /* MessagesDisplayDataSourceTests.swift */ = {isa = PBXFileReference; fileEncoding = 4; lastKnownFileType = sourcecode.swift; path = MessagesDisplayDataSourceTests.swift; sourceTree = "<group>"; };
-<<<<<<< HEAD
 		38C57C7F1F9AEACF0043CC03 /* InputItem.swift */ = {isa = PBXFileReference; fileEncoding = 4; lastKnownFileType = sourcecode.swift; path = InputItem.swift; sourceTree = "<group>"; };
 		38C57C801F9AEACF0043CC03 /* InputManager.swift */ = {isa = PBXFileReference; fileEncoding = 4; lastKnownFileType = sourcecode.swift; path = InputManager.swift; sourceTree = "<group>"; };
-=======
 		38C57C781F9AE3E50043CC03 /* SeparatorLine.swift */ = {isa = PBXFileReference; fileEncoding = 4; lastKnownFileType = sourcecode.swift; path = SeparatorLine.swift; sourceTree = "<group>"; };
 		38C57C7B1F9AE4870043CC03 /* InputStackView.swift */ = {isa = PBXFileReference; fileEncoding = 4; lastKnownFileType = sourcecode.swift; path = InputStackView.swift; sourceTree = "<group>"; };
->>>>>>> 576991dd
 		88916B221CF0DF2F00469F91 /* MessageKit.framework */ = {isa = PBXFileReference; explicitFileType = wrapper.framework; includeInIndex = 0; path = MessageKit.framework; sourceTree = BUILT_PRODUCTS_DIR; };
 		88916B2C1CF0DF2F00469F91 /* MessageKitTests.xctest */ = {isa = PBXFileReference; explicitFileType = wrapper.cfbundle; includeInIndex = 0; path = MessageKitTests.xctest; sourceTree = BUILT_PRODUCTS_DIR; };
 		88916B421CF0DF5900469F91 /* Info.plist */ = {isa = PBXFileReference; fileEncoding = 4; lastKnownFileType = text.plist.xml; path = Info.plist; sourceTree = "<group>"; };
