--- conflicted
+++ resolved
@@ -7,12 +7,9 @@
 	objects = {
 
 /* Begin PBXBuildFile section */
-<<<<<<< HEAD
 		171D5AB91F36712B0053DF69 /* InputTextView.swift in Sources */ = {isa = PBXBuildFile; fileRef = 171D5AB81F36712B0053DF69 /* InputTextView.swift */; };
-=======
 		372F6AEB1F36C15600B57FBD /* AvatarView.swift in Sources */ = {isa = PBXBuildFile; fileRef = 372F6AEA1F36C15600B57FBD /* AvatarView.swift */; };
 		372F6AEF1F36C61000B57FBD /* AvatarViewTests.swift in Sources */ = {isa = PBXBuildFile; fileRef = 372F6AEE1F36C61000B57FBD /* AvatarViewTests.swift */; };
->>>>>>> 01dd7713
 		882D75841DE507320033F95F /* MessagesDataSource.swift in Sources */ = {isa = PBXBuildFile; fileRef = 882D75831DE507320033F95F /* MessagesDataSource.swift */; };
 		888CEBFC1D3FD525005178DE /* MessagesViewController.swift in Sources */ = {isa = PBXBuildFile; fileRef = 888CEBFB1D3FD525005178DE /* MessagesViewController.swift */; };
 		88916B2D1CF0DF2F00469F91 /* MessageKit.framework in Frameworks */ = {isa = PBXBuildFile; fileRef = 88916B221CF0DF2F00469F91 /* MessageKit.framework */; };
@@ -48,13 +45,10 @@
 /* End PBXContainerItemProxy section */
 
 /* Begin PBXFileReference section */
-<<<<<<< HEAD
 		171D5AB81F36712B0053DF69 /* InputTextView.swift */ = {isa = PBXFileReference; fileEncoding = 4; lastKnownFileType = sourcecode.swift; path = InputTextView.swift; sourceTree = "<group>"; };
-=======
 		372F6AEA1F36C15600B57FBD /* AvatarView.swift */ = {isa = PBXFileReference; fileEncoding = 4; lastKnownFileType = sourcecode.swift; path = AvatarView.swift; sourceTree = "<group>"; };
 		372F6AED1F36C1C100B57FBD /* AvatarView.playground */ = {isa = PBXFileReference; lastKnownFileType = file.playground; path = AvatarView.playground; sourceTree = "<group>"; };
 		372F6AEE1F36C61000B57FBD /* AvatarViewTests.swift */ = {isa = PBXFileReference; fileEncoding = 4; lastKnownFileType = sourcecode.swift; path = AvatarViewTests.swift; sourceTree = "<group>"; };
->>>>>>> 01dd7713
 		882D75831DE507320033F95F /* MessagesDataSource.swift */ = {isa = PBXFileReference; fileEncoding = 4; lastKnownFileType = sourcecode.swift; path = MessagesDataSource.swift; sourceTree = "<group>"; };
 		888CEBFB1D3FD525005178DE /* MessagesViewController.swift */ = {isa = PBXFileReference; fileEncoding = 4; lastKnownFileType = sourcecode.swift; path = MessagesViewController.swift; sourceTree = "<group>"; };
 		88916B221CF0DF2F00469F91 /* MessageKit.framework */ = {isa = PBXFileReference; explicitFileType = wrapper.framework; includeInIndex = 0; path = MessageKit.framework; sourceTree = BUILT_PRODUCTS_DIR; };
